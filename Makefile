--- conflicted
+++ resolved
@@ -23,13 +23,8 @@
 	$(call inDocker,go test -race -cover ./...)
 
 .PHONY: lint
-<<<<<<< HEAD
-lint: docker-image
-	$(call inDocker,go build ./ && golangci-lint run)
-=======
 lint: docker.build.dev
-	$(call inDocker,env GOOS=linux GO111MODULE=on go build ./ && gometalinter --config=.gometalinter.json ./...)
->>>>>>> 69de37af
+	$(call inDocker,env GOOS=linux GO111MODULE=on go build ./... && golangci-lint run)
 
 .PHONY: docker.build.dev
 docker.build.dev: .docker.build.dev.$(DOCKERFILE_DEV_SHA)
